// Copyright 2016-2018, Pulumi Corporation.  All rights reserved.

package cmd

import (
	"context"
	"fmt"
	"os"
	"os/signal"
	"os/user"
	"path"
	"path/filepath"
	"sort"
	"strings"

	"github.com/pkg/errors"
	survey "gopkg.in/AlecAivazis/survey.v1"
	surveycore "gopkg.in/AlecAivazis/survey.v1/core"
	git "gopkg.in/src-d/go-git.v4"
	"gopkg.in/src-d/go-git.v4/plumbing"

	"github.com/pulumi/pulumi/pkg/backend"
	"github.com/pulumi/pulumi/pkg/backend/cloud"
	"github.com/pulumi/pulumi/pkg/backend/local"
	"github.com/pulumi/pulumi/pkg/backend/state"
	"github.com/pulumi/pulumi/pkg/diag/colors"
<<<<<<< HEAD
=======
	"github.com/pulumi/pulumi/pkg/engine"
	"github.com/pulumi/pulumi/pkg/resource/config"
	"github.com/pulumi/pulumi/pkg/tokens"
	"github.com/pulumi/pulumi/pkg/util/cancel"
>>>>>>> 4724f91e
	"github.com/pulumi/pulumi/pkg/util/cmdutil"
	"github.com/pulumi/pulumi/pkg/util/contract"
	"github.com/pulumi/pulumi/pkg/util/fsutil"
	"github.com/pulumi/pulumi/pkg/workspace"
)

func currentBackend() (backend.Backend, error) {
	creds, err := workspace.GetStoredCredentials()
	if err != nil {
		return nil, err
	}
	if local.IsLocalBackendURL(creds.Current) {
		return local.New(cmdutil.Diag(), creds.Current), nil
	}
	return cloud.Login(cmdutil.Diag(), creds.Current)
}

// createStack creates a stack with the given name, and selects it as the current.
func createStack(b backend.Backend, stackRef backend.StackReference, opts interface{}) (backend.Stack, error) {
	stack, err := b.CreateStack(stackRef, opts)
	if err != nil {
		return nil, errors.Wrapf(err, "could not create stack")
	}

	if err = state.SetCurrentStack(stack.Name().String()); err != nil {
		return nil, err
	}

	return stack, nil
}

// requireStack will require that a stack exists.  If stackName is blank, the currently selected stack from
// the workspace is returned.  If no stack with either the given name, or a currently selected stack, exists,
// and we are in an interactive terminal, the user will be prompted to create a new stack.
func requireStack(stackName string, offerNew bool) (backend.Stack, error) {
	if stackName == "" {
		return requireCurrentStack(offerNew)
	}

	b, err := currentBackend()
	if err != nil {
		return nil, err
	}

	stackRef, err := b.ParseStackReference(stackName, nil)
	if err != nil {
		return nil, err
	}

	stack, err := b.GetStack(stackRef)
	if err != nil {
		return nil, err
	}
	if stack != nil {
		return stack, err
	}

	// No stack was found.  If we're in a terminal, prompt to create one.
	if offerNew && cmdutil.Interactive() {
		fmt.Printf("The stack '%s' does not exist.\n", stackName)
		fmt.Printf("\n")
		_, err = cmdutil.ReadConsole("If you would like to create this stack now, please press <ENTER>, otherwise " +
			"press ^C")
		if err != nil {
			return nil, err
		}

		return createStack(b, stackRef, nil)
	}

	return nil, errors.Errorf("no stack named '%s' found", stackName)
}

func requireCurrentStack(offerNew bool) (backend.Stack, error) {
	// Search for the current stack.
	b, err := currentBackend()
	if err != nil {
		return nil, err
	}
	stack, err := state.CurrentStack(b)
	if err != nil {
		return nil, err
	} else if stack != nil {
		return stack, nil
	}

	// If no current stack exists, and we are interactive, prompt to select or create one.
	return chooseStack(b, offerNew)
}

// chooseStack will prompt the user to choose amongst the full set of stacks in the given backends.  If offerNew is
// true, then the option to create an entirely new stack is provided and will create one as desired.
func chooseStack(b backend.Backend, offerNew bool) (backend.Stack, error) {
	// Prepare our error in case we need to issue it.  Bail early if we're not interactive.
	var chooseStackErr string
	if offerNew {
		chooseStackErr = "no stack selected; please use `pulumi stack select` or `pulumi stack init` to choose one"
	} else {
		chooseStackErr = "no stack selected; please use `pulumi stack select` to choose one"
	}
	if !cmdutil.Interactive() {
		return nil, errors.New(chooseStackErr)
	}

	proj, err := workspace.DetectProject()
	if err != nil {
		return nil, err
	}

	// First create a list and map of stack names.
	var options []string
	stacks := make(map[string]backend.Stack)
	allStacks, err := b.ListStacks(&proj.Name)
	if err != nil {
		return nil, errors.Wrapf(err, "could not query backend for stacks")
	}
	for _, stack := range allStacks {
		name := stack.Name().String()
		options = append(options, name)
		stacks[name] = stack
	}
	sort.Strings(options)

	// If we are offering to create a new stack, add that to the end of the list.
	newOption := "<create a new stack>"
	if offerNew {
		options = append(options, newOption)
	} else if len(options) == 0 {
		// If no options are available, we can't offer a choice!
		return nil, errors.New("this command requires a stack, but there are none")
	}

	// If a stack is already selected, make that the default.
	var current string
	currStack, currErr := state.CurrentStack(b)
	contract.IgnoreError(currErr)
	if currStack != nil {
		current = currStack.Name().String()
	}

	// Customize the prompt a little bit (and disable color since it doesn't match our scheme).
	surveycore.DisableColor = true
	surveycore.QuestionIcon = ""
	surveycore.SelectFocusIcon = colors.ColorizeText(colors.BrightGreen + ">" + colors.Reset)
	message := "\rPlease choose a stack"
	if offerNew {
		message += ", or create a new one:"
	} else {
		message += ":"
	}
	message = colors.ColorizeText(colors.BrightWhite + message + colors.Reset)

	var option string
	if err := survey.AskOne(&survey.Select{
		Message: message,
		Options: options,
		Default: current,
	}, &option, nil); err != nil {
		return nil, errors.New(chooseStackErr)
	}

	if option == newOption {
		stackName, err := cmdutil.ReadConsole("Please enter your desired stack name")
		if err != nil {
			return nil, err
		}

		stackRef, err := b.ParseStackReference(stackName, nil)
		if err != nil {
			return nil, err
		}

		return createStack(b, stackRef, nil)
	}

	return stacks[option], nil
}

func detectOwnerAndName(dir string) (string, string, error) {
	owner, repo, err := getGitHubProjectForOrigin(dir)
	if err == nil {
		return owner, repo, nil
	}

	user, err := user.Current()
	if err != nil {
		return "", "", err
	}

	return user.Username, filepath.Base(dir), nil
}

// getGitRepository returns the git repository by walking up from the provided directory.
// If no repository is found, will return (nil, nil).
func getGitRepository(dir string) (*git.Repository, error) {
	gitRoot, err := fsutil.WalkUp(dir, func(s string) bool { return filepath.Base(s) == ".git" }, nil)
	if err != nil {
		return nil, errors.Wrapf(err, "searching for git repository from %v", dir)
	}
	if gitRoot == "" {
		return nil, nil
	}

	// Open the git repo in the .git folder's parent, not the .git folder itself.
	repo, err := git.PlainOpen(path.Join(gitRoot, ".."))
	if err == git.ErrRepositoryNotExists {
		return nil, nil
	}
	if err != nil {
		return nil, errors.Wrap(err, "reading git repository")
	}
	return repo, nil
}

func getGitHubProjectForOrigin(dir string) (string, string, error) {
	repo, err := getGitRepository(dir)
	if repo == nil {
		return "", "", fmt.Errorf("no git repository found from %v", dir)
	}
	if err != nil {
		return "", "", err
	}
	return getGitHubProjectForOriginByRepo(repo)
}

// Returns the GitHub login, and GitHub repo name if the "origin" remote is
// a GitHub URL.
func getGitHubProjectForOriginByRepo(repo *git.Repository) (string, string, error) {
	remote, err := repo.Remote("origin")
	if err != nil {
		return "", "", errors.Wrap(err, "could not read origin information")
	}

	remoteURL := ""
	if len(remote.Config().URLs) > 0 {
		remoteURL = remote.Config().URLs[0]
	}
	project := ""

	const GitHubSSHPrefix = "git@github.com:"
	const GitHubHTTPSPrefix = "https://github.com/"
	const GitHubRepositorySuffix = ".git"

	if strings.HasPrefix(remoteURL, GitHubSSHPrefix) {
		project = trimGitRemoteURL(remoteURL, GitHubSSHPrefix, GitHubRepositorySuffix)
	} else if strings.HasPrefix(remoteURL, GitHubHTTPSPrefix) {
		project = trimGitRemoteURL(remoteURL, GitHubHTTPSPrefix, GitHubRepositorySuffix)
	}

	split := strings.Split(project, "/")

	if len(split) != 2 {
		return "", "", errors.Errorf("could not detect GitHub project from url: %v", remote)
	}

	return split[0], split[1], nil
}

func trimGitRemoteURL(url string, prefix string, suffix string) string {
	return strings.TrimSuffix(strings.TrimPrefix(url, prefix), suffix)
}

// readProject attempts to detect and read the project for the current workspace. If an error occurs, it will be
// printed to Stderr, and the returned value will be nil. If the project is successfully detected and read, it
// is returned along with the path to its containing directory, which will be used as the root of the project's
// Pulumi program.
func readProject() (*workspace.Project, string, error) {
	pwd, err := os.Getwd()
	if err != nil {
		return nil, "", err
	}

	// Now that we got here, we have a path, so we will try to load it.
	path, err := workspace.DetectProjectPathFrom(pwd)
	if err != nil {
		return nil, "", errors.Wrapf(err,
			"could not locate Pulumi.yaml project file (searching upwards from %s)", pwd)
	} else if path == "" {
		return nil, "", errors.Errorf(
			"no Pulumi.yaml project file found (searching upwards from %s)", pwd)
	}
	proj, err := workspace.LoadProject(path)
	if err != nil {
		return nil, "", err
	}

	return proj, filepath.Dir(path), nil
}

type colorFlag struct {
	value colors.Colorization
}

func (cf *colorFlag) String() string {
	return string(cf.Colorization())
}

func (cf *colorFlag) Set(value string) error {
	switch value {
	case "always":
		cf.value = colors.Always
	case "never":
		cf.value = colors.Never
	case "raw":
		cf.value = colors.Raw
	// Backwards compat for old flag values.
	case "auto":
		cf.value = colors.Always
	default:
		return errors.Errorf("unsupported color option: '%s'.  Supported values are: always, never, raw", value)
	}

	return nil
}

func (cf *colorFlag) Type() string {
	return "colors.Colorization"
}

func (cf *colorFlag) Colorization() colors.Colorization {
	if cf.value == "" {
		return colors.Always
	}

	return cf.value
}

// getUpdateMetadata returns an UpdateMetadata object, with optional data about the environment
// performing the update.
func getUpdateMetadata(msg, root string) (backend.UpdateMetadata, error) {
	m := backend.UpdateMetadata{
		Message:     msg,
		Environment: make(map[string]string),
	}

	// Gather git-related data as appropriate. (Returns nil, nil if no repo found.)
	repo, err := getGitRepository(root)
	if err != nil {
		return m, errors.Wrap(err, "looking for git repository")
	}
	if repo != nil && err == nil {
		const gitErrCtx = "reading git repo (%v)" // Message passed with wrapped errors from go-git.

		// Commit at HEAD.
		head, err := repo.Head()
		if err == nil {
			m.Environment[backend.GitHead] = head.Hash().String()
		} else {
			// Ignore "reference not found" in the odd case where the HEAD commit doesn't exist.
			// (git init, but no commits yet.)
			if err != plumbing.ErrReferenceNotFound {
				return m, errors.Wrapf(err, gitErrCtx, "getting head")
			}
		}

		// If the current commit is dirty.
		w, err := repo.Worktree()
		if err != nil {
			return m, errors.Wrapf(err, gitErrCtx, "getting worktree")
		}
		s, err := w.Status()
		if err != nil {
			return m, errors.Wrapf(err, gitErrCtx, "getting worktree status")
		}
		dirty := !s.IsClean()
		m.Environment[backend.GitDirty] = fmt.Sprint(dirty)

		// GitHub repo slug if applicable. We don't require GitHub, so swallow errors.
		ghLogin, ghRepo, err := getGitHubProjectForOriginByRepo(repo)
		if err == nil {
			m.Environment[backend.GitHubLogin] = ghLogin
			m.Environment[backend.GitHubRepo] = ghRepo
		}
	}

	return m, nil
<<<<<<< HEAD
=======
}

// upgradeConfigurationFiles does an upgrade to move from the old configuration system (where we had config stored) in
// workspace settings and Pulumi.yaml, to the new system where configuration data is stored in Pulumi.<stack-name>.yaml
func upgradeConfigurationFiles() error {
	// If there's no workspace, don't even try to upgrade.
	w, err := workspace.New()
	if err != nil {
		return nil
	}

	// If we can't detect a project, also don't try to upgrade.
	proj, err := workspace.DetectProject()
	if err != nil {
		return nil
	}

	// If the project does not have any workspace or project level configuration (this will be true for new projects
	// and for any projects that have been upgraded), we can bail out early, as there is nothing to do.
	if len(w.Settings().ConfigDeprecated) == 0 && len(proj.ConfigDeprecated) == 0 {
		return nil
	}

	// If we aren't logged in, also don't try. We ignore errors here, and just assume we aren't logged in.
	if hasLogin, loginErr := isLoggedIn(); !hasLogin {
		contract.IgnoreError(loginErr)
		return nil
	}

	b, err := currentBackend()
	if err != nil {
		return err
	}

	stacks, err := b.ListStacks()
	if err != nil {
		return err
	}

	for _, stack := range stacks {
		stackName := stack.Name()

		// If the new file exists, we can skip upgrading this stack.
		newFile, err := workspace.DetectProjectStackPath(stackName)
		if err != nil {
			return errors.Wrap(err, "upgrade project")
		}

		_, err = os.Stat(newFile)
		if err != nil && !os.IsNotExist(err) {
			return errors.Wrap(err, "upgrading project")
		} else if err == nil {
			// new file was present, skip upgrading this stack.
			continue
		}

		cfg, salt, err := getOldConfiguration(stackName)
		if err != nil {
			return errors.Wrap(err, "upgrading project")
		}

		ps, err := workspace.DetectProjectStack(stackName)
		if err != nil {
			return errors.Wrap(err, "upgrading project")
		}

		ps.Config = cfg
		ps.EncryptionSalt = salt

		if err := workspace.SaveProjectStack(stackName, ps); err != nil {
			return errors.Wrap(err, "upgrading project")
		}

		if err := removeOldConfiguration(stackName); err != nil {
			return errors.Wrap(err, "upgrading project")
		}
	}

	return removeOldProjectConfiguration()
}

// getOldConfiguration reads the configuration for a given stack from the current workspace.  It applies a hierarchy
// of configuration settings based on stack overrides and workspace-wide global settings.  If any of the workspace
// settings had an impact on the values returned, the second return value will be true. It also returns the encryption
// salt used for the stack.
func getOldConfiguration(stackName tokens.QName) (config.Map, string, error) {
	contract.Require(stackName != "", "stackName")

	// Get the workspace and package and get ready to merge their views of the configuration.
	ws, err := workspace.New()
	if err != nil {
		return nil, "", err
	}
	proj, err := workspace.DetectProject()
	if err != nil {
		return nil, "", err
	}

	// We need to apply workspace and project configuration values in the right order.  Basically, we want to
	// end up taking the most specific settings, where per-stack configuration is more specific than global, and
	// project configuration is more specific than workspace.
	result := make(config.Map)

	// First, apply project-local stack-specific configuration.
	if stack, has := proj.StacksDeprecated[stackName]; has {
		for key, value := range stack.Config {
			result[key] = value
		}
	}

	// Now, apply workspace stack-specific configuration.
	if wsStackConfig, has := ws.Settings().ConfigDeprecated[stackName]; has {
		for key, value := range wsStackConfig {
			if _, has := result[key]; !has {
				result[key] = value
			}
		}
	}

	// Next, take anything from the global settings in our project file.
	for key, value := range proj.ConfigDeprecated {
		if _, has := result[key]; !has {
			result[key] = value
		}
	}

	// Finally, take anything left in the workspace's global configuration.
	if wsGlobalConfig, has := ws.Settings().ConfigDeprecated[""]; has {
		for key, value := range wsGlobalConfig {
			if _, has := result[key]; !has {
				result[key] = value
			}
		}
	}

	// Now, get the encryption key. A stack specific one overrides the global one (global encryption keys were
	// deprecated previously)
	encryptionSalt := proj.EncryptionSaltDeprecated
	if stack, has := proj.StacksDeprecated[stackName]; has && stack.EncryptionSalt != "" {
		encryptionSalt = stack.EncryptionSalt
	}

	return result, encryptionSalt, nil
}

// removeOldConfiguration deletes all configuration information about a stack from both the workspace
// and the project file. It does not touch the newly added Pulumi.<stack-name>.yaml file.
func removeOldConfiguration(stackName tokens.QName) error {
	ws, err := workspace.New()
	if err != nil {
		return err
	}
	proj, err := workspace.DetectProject()
	if err != nil {
		return err
	}

	delete(proj.StacksDeprecated, stackName)
	delete(ws.Settings().ConfigDeprecated, stackName)

	if err := ws.Save(); err != nil {
		return err
	}

	return workspace.SaveProject(proj)
}

// removeOldProjectConfiguration deletes all project level configuration information from both the workspace and the
// project file.
func removeOldProjectConfiguration() error {
	ws, err := workspace.New()
	if err != nil {
		return err
	}
	proj, err := workspace.DetectProject()
	if err != nil {
		return err
	}

	proj.EncryptionSaltDeprecated = ""
	proj.ConfigDeprecated = nil
	ws.Settings().ConfigDeprecated = nil

	if err := ws.Save(); err != nil {
		return err
	}

	return workspace.SaveProject(proj)
}

type cancellationScope struct {
	context *cancel.Context
	sigint  chan os.Signal
}

func (s *cancellationScope) Context() *cancel.Context {
	return s.context
}

func (s *cancellationScope) Close() {
	signal.Stop(s.sigint)
	close(s.sigint)
}

type cancellationScopeSource int

var cancellationScopes = backend.CancellationScopeSource(cancellationScopeSource(0))

func (cancellationScopeSource) NewScope(events chan<- engine.Event, isPreview bool) backend.CancellationScope {
	cancelContext, cancelSource := cancel.NewContext(context.Background())

	c := &cancellationScope{
		context: cancelContext,
		sigint:  make(chan os.Signal),
	}

	go func() {
		for range c.sigint {
			// If we haven't yet received a SIGINT, call the cancellation func. Otherwise call the termination
			// func.
			if cancelContext.CancelErr() == nil {
				message := "^C received; cancelling. If you would like to terminate immediately, press ^C again.\n"
				if !isPreview {
					message += colors.BrightRed + "Note that terminating immediately may lead to orphaned resources " +
						"and other inconsistencies.\n" + colors.Reset
				}
				events <- engine.Event{
					Type: engine.StdoutColorEvent,
					Payload: engine.StdoutEventPayload{
						Message: message,
						Color:   colors.Always,
					},
				}

				cancelSource.Cancel()
			} else {
				message := colors.BrightRed + "^C received; terminating" + colors.Reset
				events <- engine.Event{
					Type: engine.StdoutColorEvent,
					Payload: engine.StdoutEventPayload{
						Message: message,
						Color:   colors.Always,
					},
				}

				cancelSource.Terminate()
			}
		}
	}()
	signal.Notify(c.sigint, os.Interrupt)

	return c
>>>>>>> 4724f91e
}<|MERGE_RESOLUTION|>--- conflicted
+++ resolved
@@ -24,13 +24,8 @@
 	"github.com/pulumi/pulumi/pkg/backend/local"
 	"github.com/pulumi/pulumi/pkg/backend/state"
 	"github.com/pulumi/pulumi/pkg/diag/colors"
-<<<<<<< HEAD
-=======
 	"github.com/pulumi/pulumi/pkg/engine"
-	"github.com/pulumi/pulumi/pkg/resource/config"
-	"github.com/pulumi/pulumi/pkg/tokens"
 	"github.com/pulumi/pulumi/pkg/util/cancel"
->>>>>>> 4724f91e
 	"github.com/pulumi/pulumi/pkg/util/cmdutil"
 	"github.com/pulumi/pulumi/pkg/util/contract"
 	"github.com/pulumi/pulumi/pkg/util/fsutil"
@@ -407,196 +402,6 @@
 	}
 
 	return m, nil
-<<<<<<< HEAD
-=======
-}
-
-// upgradeConfigurationFiles does an upgrade to move from the old configuration system (where we had config stored) in
-// workspace settings and Pulumi.yaml, to the new system where configuration data is stored in Pulumi.<stack-name>.yaml
-func upgradeConfigurationFiles() error {
-	// If there's no workspace, don't even try to upgrade.
-	w, err := workspace.New()
-	if err != nil {
-		return nil
-	}
-
-	// If we can't detect a project, also don't try to upgrade.
-	proj, err := workspace.DetectProject()
-	if err != nil {
-		return nil
-	}
-
-	// If the project does not have any workspace or project level configuration (this will be true for new projects
-	// and for any projects that have been upgraded), we can bail out early, as there is nothing to do.
-	if len(w.Settings().ConfigDeprecated) == 0 && len(proj.ConfigDeprecated) == 0 {
-		return nil
-	}
-
-	// If we aren't logged in, also don't try. We ignore errors here, and just assume we aren't logged in.
-	if hasLogin, loginErr := isLoggedIn(); !hasLogin {
-		contract.IgnoreError(loginErr)
-		return nil
-	}
-
-	b, err := currentBackend()
-	if err != nil {
-		return err
-	}
-
-	stacks, err := b.ListStacks()
-	if err != nil {
-		return err
-	}
-
-	for _, stack := range stacks {
-		stackName := stack.Name()
-
-		// If the new file exists, we can skip upgrading this stack.
-		newFile, err := workspace.DetectProjectStackPath(stackName)
-		if err != nil {
-			return errors.Wrap(err, "upgrade project")
-		}
-
-		_, err = os.Stat(newFile)
-		if err != nil && !os.IsNotExist(err) {
-			return errors.Wrap(err, "upgrading project")
-		} else if err == nil {
-			// new file was present, skip upgrading this stack.
-			continue
-		}
-
-		cfg, salt, err := getOldConfiguration(stackName)
-		if err != nil {
-			return errors.Wrap(err, "upgrading project")
-		}
-
-		ps, err := workspace.DetectProjectStack(stackName)
-		if err != nil {
-			return errors.Wrap(err, "upgrading project")
-		}
-
-		ps.Config = cfg
-		ps.EncryptionSalt = salt
-
-		if err := workspace.SaveProjectStack(stackName, ps); err != nil {
-			return errors.Wrap(err, "upgrading project")
-		}
-
-		if err := removeOldConfiguration(stackName); err != nil {
-			return errors.Wrap(err, "upgrading project")
-		}
-	}
-
-	return removeOldProjectConfiguration()
-}
-
-// getOldConfiguration reads the configuration for a given stack from the current workspace.  It applies a hierarchy
-// of configuration settings based on stack overrides and workspace-wide global settings.  If any of the workspace
-// settings had an impact on the values returned, the second return value will be true. It also returns the encryption
-// salt used for the stack.
-func getOldConfiguration(stackName tokens.QName) (config.Map, string, error) {
-	contract.Require(stackName != "", "stackName")
-
-	// Get the workspace and package and get ready to merge their views of the configuration.
-	ws, err := workspace.New()
-	if err != nil {
-		return nil, "", err
-	}
-	proj, err := workspace.DetectProject()
-	if err != nil {
-		return nil, "", err
-	}
-
-	// We need to apply workspace and project configuration values in the right order.  Basically, we want to
-	// end up taking the most specific settings, where per-stack configuration is more specific than global, and
-	// project configuration is more specific than workspace.
-	result := make(config.Map)
-
-	// First, apply project-local stack-specific configuration.
-	if stack, has := proj.StacksDeprecated[stackName]; has {
-		for key, value := range stack.Config {
-			result[key] = value
-		}
-	}
-
-	// Now, apply workspace stack-specific configuration.
-	if wsStackConfig, has := ws.Settings().ConfigDeprecated[stackName]; has {
-		for key, value := range wsStackConfig {
-			if _, has := result[key]; !has {
-				result[key] = value
-			}
-		}
-	}
-
-	// Next, take anything from the global settings in our project file.
-	for key, value := range proj.ConfigDeprecated {
-		if _, has := result[key]; !has {
-			result[key] = value
-		}
-	}
-
-	// Finally, take anything left in the workspace's global configuration.
-	if wsGlobalConfig, has := ws.Settings().ConfigDeprecated[""]; has {
-		for key, value := range wsGlobalConfig {
-			if _, has := result[key]; !has {
-				result[key] = value
-			}
-		}
-	}
-
-	// Now, get the encryption key. A stack specific one overrides the global one (global encryption keys were
-	// deprecated previously)
-	encryptionSalt := proj.EncryptionSaltDeprecated
-	if stack, has := proj.StacksDeprecated[stackName]; has && stack.EncryptionSalt != "" {
-		encryptionSalt = stack.EncryptionSalt
-	}
-
-	return result, encryptionSalt, nil
-}
-
-// removeOldConfiguration deletes all configuration information about a stack from both the workspace
-// and the project file. It does not touch the newly added Pulumi.<stack-name>.yaml file.
-func removeOldConfiguration(stackName tokens.QName) error {
-	ws, err := workspace.New()
-	if err != nil {
-		return err
-	}
-	proj, err := workspace.DetectProject()
-	if err != nil {
-		return err
-	}
-
-	delete(proj.StacksDeprecated, stackName)
-	delete(ws.Settings().ConfigDeprecated, stackName)
-
-	if err := ws.Save(); err != nil {
-		return err
-	}
-
-	return workspace.SaveProject(proj)
-}
-
-// removeOldProjectConfiguration deletes all project level configuration information from both the workspace and the
-// project file.
-func removeOldProjectConfiguration() error {
-	ws, err := workspace.New()
-	if err != nil {
-		return err
-	}
-	proj, err := workspace.DetectProject()
-	if err != nil {
-		return err
-	}
-
-	proj.EncryptionSaltDeprecated = ""
-	proj.ConfigDeprecated = nil
-	ws.Settings().ConfigDeprecated = nil
-
-	if err := ws.Save(); err != nil {
-		return err
-	}
-
-	return workspace.SaveProject(proj)
 }
 
 type cancellationScope struct {
@@ -661,5 +466,4 @@
 	signal.Notify(c.sigint, os.Interrupt)
 
 	return c
->>>>>>> 4724f91e
 }